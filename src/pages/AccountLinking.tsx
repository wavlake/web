--- conflicted
+++ resolved
@@ -27,16 +27,11 @@
 import { useUnlinkAccount } from "@/hooks/auth/useUnlinkAccount";
 import { LoginButton } from "@/components/auth/ui/LoginButton";
 import { UnlinkConfirmDialog } from "@/components/auth/UnlinkConfirmDialog";
-<<<<<<< HEAD
-import { initializeFirebaseAuth, isFirebaseAuthConfigured } from "@/lib/firebaseAuth";
-import { onAuthStateChanged, type User as FirebaseUser } from "firebase/auth";
-=======
 import {
   initializeFirebaseAuth,
   isFirebaseAuthConfigured,
 } from "@/lib/firebaseAuth";
-import { onAuthStateChanged } from "firebase/auth";
->>>>>>> a1536154
+import { onAuthStateChanged, type User as FirebaseUser } from "firebase/auth";
 import { toast } from "sonner";
 
 export default function AccountLinking() {
@@ -114,7 +109,6 @@
       console.error("Unlink account error:", error);
 
       // Check for specific authentication mismatch error
-<<<<<<< HEAD
       const errorMessage = error instanceof Error ? error.message : String(error);
       if (errorMessage?.includes("pubkey does not belong to this user") || 
           errorMessage?.includes("not authorized") ||
@@ -125,21 +119,6 @@
       }
       
       toast.error(errorMessage || "Failed to unlink account");
-=======
-      if (
-        error.message?.includes("pubkey does not belong to this user") ||
-        error.message?.includes("not authorized") ||
-        error.message?.includes("Authentication mismatch")
-      ) {
-        toast.error(
-          "Authentication mismatch: You're signed in with the wrong Firebase account. Please sign in with the correct account and try again."
-        );
-        // Keep the dialog open so user can see the mismatch information
-        return;
-      }
-
-      toast.error(error.message || "Failed to unlink account");
->>>>>>> a1536154
     }
   };
 
