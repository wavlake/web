import { useEffect, useState } from "react";
import { LoginArea } from "@/components/auth/LoginArea";
import { CashuHistoryCard } from "@/components/cashu/CashuHistoryCard";
import { CashuTokenCard } from "@/components/cashu/CashuTokenCard";
import { useCurrentUser } from "@/hooks/useCurrentUser";
import { CashuWalletLightningCard } from "@/components/cashu/CashuWalletLightningCard";
import { CashuWalletCard } from "@/components/cashu/CashuWalletCard";
import { NutzapCard } from "@/components/cashu/NutzapCard";
import Header from "@/components/ui/Header";
import { Separator } from "@/components/ui/separator";
import { useCashuToken } from "@/hooks/useCashuToken";
import { useCashuWallet } from "@/hooks/useCashuWallet";
import { useCashuStore } from "@/stores/cashuStore";
import { useToast } from "@/hooks/useToast";
import { Loader2 } from "lucide-react";
<<<<<<< HEAD
import { formatBalance } from "@/lib/cashu";
import { useCurrencyDisplayStore } from "@/stores/currencyDisplayStore";
import { useBitcoinPrice } from "@/hooks/useBitcoinPrice";
import { formatUSD, satoshisToUSD } from "@/lib/bitcoinUtils";
=======
import { formatBalance, calculateBalance } from "@/lib/cashu";
import { useCashuStore } from "@/stores/cashuStore";
import { useBitcoinPrice, satsToUSD, formatUSD } from "@/hooks/useBitcoinPrice";
import { useCurrencyDisplayStore } from "@/stores/currencyDisplayStore";
>>>>>>> 535c7a5e

export function CashuWallet() {
  const { user } = useCurrentUser();
  const { wallet } = useCashuWallet();
  const { receiveToken } = useCashuToken();
  const { toast } = useToast();
  const cashuStore = useCashuStore();
  const [isProcessingToken, setIsProcessingToken] = useState(false);
<<<<<<< HEAD
  const { showSats } = useCurrencyDisplayStore();
  const { data: btcPrice, isLoading: btcPriceLoading } = useBitcoinPrice();

  // Helper function to format amount based on user preference
  const formatAmount = (sats: number): string => {
    if (showSats) {
      return `${sats.toLocaleString()} sats`;
    } else {
      const usd = satoshisToUSD(sats, btcPrice?.USD || null);
      return usd !== null ? formatUSD(usd) : `${sats.toLocaleString()} sats`;
    }
  };

  // Handle pending onboarding token
  useEffect(() => {
    // Only process if user is logged in, wallet is loaded, and not already processing
    if (!user || !wallet || isProcessingToken) return;

    // Check for pending onboarding token
    const pendingToken = cashuStore.getPendingOnboardingToken();
    if (pendingToken) {
      // If USD mode and price is still loading, wait
      if (!showSats && btcPriceLoading) {
        return;
      }

      const processPendingToken = async () => {
        setIsProcessingToken(true);

        try {
          // Clear the pending token immediately to prevent re-processing
          cashuStore.setPendingOnboardingToken(undefined);

          // Receive the token
          const proofs = await receiveToken(pendingToken);

          // Calculate total amount
          const totalAmount = proofs.reduce((sum, p) => sum + p.amount, 0);

          // Show success toast
          toast({
            title: "✅ Ecash received!",
            description: `You've received ${formatAmount(
              totalAmount
            )} in your wallet`,
          });
        } catch (error) {
          console.error("Error receiving pending token:", error);
          toast({
            title: "Failed to redeem token",
            description:
              error instanceof Error ? error.message : "Unknown error occurred",
            variant: "destructive",
          });
        } finally {
          setIsProcessingToken(false);
        }
      };

      processPendingToken();
    }
  }, [user, wallet, cashuStore, receiveToken, toast, showSats, btcPriceLoading, formatAmount]);

  // Handle tokens in URL (existing functionality)
=======
  const cashuStore = useCashuStore();
  const { data: btcPrice } = useBitcoinPrice();
  const { showSats, toggleCurrency } = useCurrencyDisplayStore();

  // Calculate total balance across all mints
  const balances = calculateBalance(cashuStore.proofs);
  const totalBalance = Object.values(balances).reduce((sum, balance) => sum + balance, 0);
>>>>>>> 535c7a5e
  useEffect(() => {
    // Only process if user is logged in, wallet is loaded, and not already processing
    if (!user || !wallet || isProcessingToken) return;

    // Check if there's a token in the URL hash
    const hash = window.location.hash;
    if (!hash || !hash.includes("token=")) return;

    // Extract the token from the hash
    const tokenMatch = hash.match(/token=([^&]+)/);
    if (!tokenMatch || !tokenMatch[1]) return;

    const token = tokenMatch[1];

    // Process the token
    const processToken = async () => {
      setIsProcessingToken(true);

      try {
        // Clean up the URL immediately to prevent re-processing
        window.history.replaceState(null, "", window.location.pathname);

        // Receive the token
        const proofs = await receiveToken(token);

        // Calculate total amount
        const totalAmount = proofs.reduce((sum, p) => sum + p.amount, 0);

        // Show success toast
        toast({
          title: "✅ eCash received!",
          description: `You've received ${formatAmount(
            totalAmount
          )} in your wallet`,
        });
      } catch (error) {
        console.error("Error receiving token from URL:", error);
        toast({
          title: "Failed to redeem token",
          description:
            error instanceof Error ? error.message : "Unknown error occurred",
          variant: "destructive",
        });
      } finally {
        setIsProcessingToken(false);
      }
    };

    processToken();
  }, [user, wallet]); // Depend on both user and wallet being loaded

  return (
    <div className="container mx-auto py-1 px-3 sm:px-4">
      <Header />
      <Separator className="my-2" />

      {/* Total Balance Display */}
      {user && wallet && (
        <div className="text-center py-6">
          <div className="text-5xl font-bold tabular-nums">
            {showSats 
              ? formatBalance(totalBalance) 
              : btcPrice 
                ? formatUSD(satsToUSD(totalBalance, btcPrice.USD)) 
                : formatBalance(totalBalance)}
          </div>
          <p className="text-sm text-muted-foreground mt-1">Total Balance</p>
          <button
            onClick={() => toggleCurrency()}
            className="text-xs text-muted-foreground hover:text-foreground transition-colors mt-2"
          >
            Show in {showSats ? 'USD' : 'sats'}
          </button>
        </div>
      )}

      {isProcessingToken && (
        <div className="mb-6 p-4 bg-muted rounded-lg flex items-center space-x-3">
          <Loader2 className="h-5 w-5 animate-spin" />
          <span>Processing Cashu token from URL...</span>
        </div>
      )}

      <div className="grid grid-cols-1 md:grid-cols-2 gap-6">
        <CashuWalletLightningCard />
        <CashuWalletCard />
        {/* <NutzapCard /> */}
        {/* <CashuTokenCard /> */}
        <CashuHistoryCard />
      </div>

      {!user && (
        <div className="mt-8 p-4 bg-muted rounded-lg text-center">
          <p className="text-lg font-medium">Log in to use your Cashu wallet</p>
          <p className="text-muted-foreground">
            Your wallet data is stored encrypted on Nostr relays and follows you
            across applications.
          </p>
        </div>
      )}
    </div>
  );
}

export default CashuWallet;<|MERGE_RESOLUTION|>--- conflicted
+++ resolved
@@ -13,17 +13,10 @@
 import { useCashuStore } from "@/stores/cashuStore";
 import { useToast } from "@/hooks/useToast";
 import { Loader2 } from "lucide-react";
-<<<<<<< HEAD
-import { formatBalance } from "@/lib/cashu";
-import { useCurrencyDisplayStore } from "@/stores/currencyDisplayStore";
-import { useBitcoinPrice } from "@/hooks/useBitcoinPrice";
-import { formatUSD, satoshisToUSD } from "@/lib/bitcoinUtils";
-=======
+// import { formatUSD, satoshisToUSD } from "@/lib/bitcoinUtils";
 import { formatBalance, calculateBalance } from "@/lib/cashu";
-import { useCashuStore } from "@/stores/cashuStore";
 import { useBitcoinPrice, satsToUSD, formatUSD } from "@/hooks/useBitcoinPrice";
 import { useCurrencyDisplayStore } from "@/stores/currencyDisplayStore";
->>>>>>> 535c7a5e
 
 export function CashuWallet() {
   const { user } = useCurrentUser();
@@ -32,16 +25,21 @@
   const { toast } = useToast();
   const cashuStore = useCashuStore();
   const [isProcessingToken, setIsProcessingToken] = useState(false);
-<<<<<<< HEAD
-  const { showSats } = useCurrencyDisplayStore();
+  const { showSats, toggleCurrency } = useCurrencyDisplayStore();
   const { data: btcPrice, isLoading: btcPriceLoading } = useBitcoinPrice();
+  // Calculate total balance across all mints
+  const balances = calculateBalance(cashuStore.proofs);
+  const totalBalance = Object.values(balances).reduce(
+    (sum, balance) => sum + balance,
+    0
+  );
 
   // Helper function to format amount based on user preference
   const formatAmount = (sats: number): string => {
     if (showSats) {
       return `${sats.toLocaleString()} sats`;
     } else {
-      const usd = satoshisToUSD(sats, btcPrice?.USD || null);
+      const usd = satsToUSD(sats, btcPrice?.USD || null);
       return usd !== null ? formatUSD(usd) : `${sats.toLocaleString()} sats`;
     }
   };
@@ -94,18 +92,17 @@
 
       processPendingToken();
     }
-  }, [user, wallet, cashuStore, receiveToken, toast, showSats, btcPriceLoading, formatAmount]);
-
-  // Handle tokens in URL (existing functionality)
-=======
-  const cashuStore = useCashuStore();
-  const { data: btcPrice } = useBitcoinPrice();
-  const { showSats, toggleCurrency } = useCurrencyDisplayStore();
-
-  // Calculate total balance across all mints
-  const balances = calculateBalance(cashuStore.proofs);
-  const totalBalance = Object.values(balances).reduce((sum, balance) => sum + balance, 0);
->>>>>>> 535c7a5e
+  }, [
+    user,
+    wallet,
+    cashuStore,
+    receiveToken,
+    toast,
+    showSats,
+    btcPriceLoading,
+    formatAmount,
+  ]);
+
   useEffect(() => {
     // Only process if user is logged in, wallet is loaded, and not already processing
     if (!user || !wallet || isProcessingToken) return;
@@ -166,18 +163,18 @@
       {user && wallet && (
         <div className="text-center py-6">
           <div className="text-5xl font-bold tabular-nums">
-            {showSats 
-              ? formatBalance(totalBalance) 
-              : btcPrice 
-                ? formatUSD(satsToUSD(totalBalance, btcPrice.USD)) 
-                : formatBalance(totalBalance)}
+            {showSats
+              ? formatBalance(totalBalance)
+              : btcPrice
+              ? formatUSD(satsToUSD(totalBalance, btcPrice.USD) || 0)
+              : formatBalance(totalBalance)}
           </div>
           <p className="text-sm text-muted-foreground mt-1">Total Balance</p>
           <button
             onClick={() => toggleCurrency()}
             className="text-xs text-muted-foreground hover:text-foreground transition-colors mt-2"
           >
-            Show in {showSats ? 'USD' : 'sats'}
+            Show in {showSats ? "USD" : "sats"}
           </button>
         </div>
       )}
