--- conflicted
+++ resolved
@@ -32,10 +32,7 @@
     <div className="container mx-auto py-1 px-3 sm:px-4">
       <Header />
       
-<<<<<<< HEAD
-      <div className="max-w-3xl mx-auto mt-3">
-=======
-      <div className="max-w-3xl mx-auto mt-6 space-y-6">
+      <div className="max-w-3xl mx-auto mt-3 space-y-6">
         {/* PWA Status Card */}
         <Card className="border-primary/20">
           <CardHeader>
@@ -96,7 +93,6 @@
         </Card>
 
         {/* About Content */}
->>>>>>> 357dbc0f
         <Card className="border-none shadow-sm">
           <CardHeader className="pb-2">
             <CardTitle className="text-3xl font-bold">About +chorus</CardTitle>
