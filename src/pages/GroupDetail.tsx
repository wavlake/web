import { useEffect, useState } from "react";
import { useParams, Link } from "react-router-dom";
import { useNostr } from "@/hooks/useNostr";
import { usePendingReplies } from "@/hooks/usePendingReplies";
import { usePendingPostsCount } from "@/hooks/usePendingPostsCount";
import { useQuery } from "@tanstack/react-query";
import { useCurrentUser } from "@/hooks/useCurrentUser";
import { Button } from "@/components/ui/button";
import { Tabs, TabsContent, TabsList, TabsTrigger } from "@/components/ui/tabs";
// import { Separator } from "@/components/ui/separator"; // Removed
import { Card, CardContent, CardDescription, CardFooter, CardHeader, CardTitle } from "@/components/ui/card";
import { Avatar, AvatarFallback, AvatarImage } from "@/components/ui/avatar";
import { Switch } from "@/components/ui/switch";
import { Label } from "@/components/ui/label";
import { useAuthor } from "@/hooks/useAuthor";
import { CreatePostForm } from "@/components/groups/CreatePostForm";
import { PostList } from "@/components/groups/PostList";
import { PendingPostsList } from "@/components/groups/PendingPostsList";
import { JoinRequestButton } from "@/components/groups/JoinRequestButton";
import { MemberManagement } from "@/components/groups/MemberManagement";
import { ApprovedMembersList } from "@/components/groups/ApprovedMembersList";
import { Users, Settings, Info, MessageSquare, CheckCircle, UserPlus, Clock } from "lucide-react";
import { parseNostrAddress } from "@/lib/nostr-utils";
import Header from "@/components/ui/Header";

export default function GroupDetail() {
  const { groupId } = useParams<{ groupId: string }>();
  const { nostr } = useNostr();
  const { user } = useCurrentUser();
  const [parsedId, setParsedId] = useState<{ kind: number; pubkey: string; identifier: string } | null>(null);
  const [showOnlyApproved, setShowOnlyApproved] = useState(true);
<<<<<<< HEAD
  const [currentPostCount, setCurrentPostCount] = useState(0); // Added state for post count
=======
  const [activeTab, setActiveTab] = useState("posts");
>>>>>>> 618d32db

  useEffect(() => {
    if (groupId) {
      const parsed = parseNostrAddress(decodeURIComponent(groupId));
      if (parsed) {
        setParsedId(parsed);
      }
    }
  }, [groupId]);

  // We'll move the pending posts count query after isModerator is defined

  const { data: community, isLoading: isLoadingCommunity } = useQuery({
    queryKey: ["community", parsedId?.pubkey, parsedId?.identifier],
    queryFn: async (c) => {
      if (!parsedId) throw new Error("Invalid community ID");

      const signal = AbortSignal.any([c.signal, AbortSignal.timeout(5000)]);
      const events = await nostr.query([{
        kinds: [34550],
        authors: [parsedId.pubkey],
        "#d": [parsedId.identifier]
      }], { signal });

      if (events.length === 0) throw new Error("Community not found");
      return events[0];
    },
    enabled: !!nostr && !!parsedId,
  });

  const isOwner = user && community && user.pubkey === community.pubkey;
  const isModerator = isOwner || (user && community?.tags
    .filter(tag => tag[0] === "p" && tag[3] === "moderator")
    .some(tag => tag[1] === user.pubkey));

  console.log("Current user pubkey:", user?.pubkey);
  console.log("Community creator pubkey:", community?.pubkey);
  console.log("Is owner:", isOwner);
  console.log("Is moderator:", isModerator);
  
  // Query for pending posts count using our custom hook
  const { data: pendingPostsCount = 0 } = usePendingPostsCount(groupId || '');
  
  // Query for pending replies
  const { data: pendingReplies = [] } = usePendingReplies(groupId || '');
  
  // Calculate total pending items (posts + replies)
  const totalPendingCount = (pendingPostsCount || 0) + pendingReplies.length;
  
  // Set active tab to "pending" if there are pending posts/replies and user is a moderator
  useEffect(() => {
    // Only change tab if we have pending items and user is a moderator
    if (isModerator && totalPendingCount > 0) {
      setActiveTab("pending");
    }
  }, [isModerator, totalPendingCount, setActiveTab]);

  const nameTag = community?.tags.find(tag => tag[0] === "name");
  const descriptionTag = community?.tags.find(tag => tag[0] === "description");
  const imageTag = community?.tags.find(tag => tag[0] === "image");
  const moderatorTags = community?.tags.filter(tag => tag[0] === "p" && tag[3] === "moderator") || [];

  const name = nameTag ? nameTag[1] : (parsedId?.identifier || "Unnamed Community");
  const description = descriptionTag ? descriptionTag[1] : "No description available";
  const image = imageTag ? imageTag[1] : "/placeholder-community.jpg";

  if (isLoadingCommunity || !parsedId) {
    return (
      <div className="container mx-auto py-4 px-6">
        <Header />
        <h1 className="text-2xl font-bold mb-4">Loading community...</h1>
      </div>
    );
  }

  if (!community) {
    return (
      <div className="container mx-auto py-4 px-6">
        <h1 className="text-2xl font-bold mb-4">Community not found</h1>
        <p>The community you're looking for doesn't exist or has been deleted.</p>
        <Button asChild className="mt-4">
          <Link to="/groups">Back to Communities</Link>
        </Button>
      </div>
    );
  }

  return (
    <div className="container mx-auto py-4 px-6">
      <Header />
      
      <div className="grid grid-cols-1 md:grid-cols-3 gap-3 mb-4">
        <div className="md:col-span-2">
          <div className="h-48 rounded-lg overflow-hidden mb-4"> {/* Changed mb-1.5 to mb-4 */}
            <img
              src={image}
              alt={name}
              className="w-full h-full object-cover"
              onError={(e) => {
                e.currentTarget.src = "https://placehold.co/1200x400?text=Community";
              }}
            />
          </div>
          <p className="text-lg mb-3">{description}</p>
        </div>

        <div>
          {isModerator ? (
            <Card>
              <CardHeader>
                <CardTitle className="flex items-center">
                  <Settings className="h-5 w-5 mr-2" />
                  {isOwner ? "Owner Controls" : "Moderator Controls"}
                </CardTitle>
                <CardDescription>
                  {isOwner
                    ? "You are the owner of this community"
                    : "You are a moderator of this community"}
                </CardDescription>
              </CardHeader>
              <CardContent className="flex justify-center py-4">
                <Button asChild variant="outline" className="w-full">
                  <Link to={`/group/${encodeURIComponent(groupId || '')}/settings`} className="w-full flex items-center justify-center gap-2">
                    <Settings className="h-4 w-4" />
                    Manage Community
                  </Link>
                </Button>
              </CardContent>
            </Card>
          ) : (
            <Card>
              <CardHeader>
                <CardTitle className="flex items-center">
                  <UserPlus className="h-5 w-5 mr-2" />
                  Join this group
                </CardTitle>
                <CardDescription>
                  Request to join this community to participate in discussions
                </CardDescription>
              </CardHeader>
              <CardContent className="flex justify-center py-4">
                <JoinRequestButton communityId={groupId || ''} isModerator={isModerator} />
              </CardContent>
            </Card>
          )}
        </div>
      </div>

<<<<<<< HEAD
      <Tabs defaultValue="posts" className="w-full">
        <TabsList className="mb-4">
=======
      <Separator className="my-6" />

      <Tabs value={activeTab} onValueChange={setActiveTab} className="w-full">
        <TabsList className="mb-6">
>>>>>>> 618d32db
          <TabsTrigger value="posts">
            <MessageSquare className="h-4 w-4 mr-2" />
            Posts
          </TabsTrigger>
          {isModerator && (
            <TabsTrigger value="pending" className="relative">
              <Clock className="h-4 w-4 mr-2" />
              Pending Approval
              {totalPendingCount > 0 && (
                <span className="ml-2 bg-amber-500 text-white text-xs rounded-full px-2 py-0.5">
                  {totalPendingCount}
                </span>
              )}
            </TabsTrigger>
          )}
          <TabsTrigger value="members">
            <Users className="h-4 w-4 mr-2" />
            Members
          </TabsTrigger>
          <TabsTrigger value="about">
            <Info className="h-4 w-4 mr-2" />
            About
          </TabsTrigger>
        </TabsList>

        <TabsContent value="posts" className="space-y-4">
          {user && (
            <CreatePostForm communityId={groupId || ''} />
          )}

          {/* Modified section for showing post count and toggle */}
          <div className="flex items-center justify-between mb-4 gap-2">
            <div className="text-sm text-muted-foreground">
              Showing {currentPostCount} {showOnlyApproved && currentPostCount > 0 ? "approved" : ""} post{currentPostCount !== 1 ? 's' : ''}
            </div>
            <div className="flex items-center space-x-2">
              <Switch
                id="approved-only"
                checked={showOnlyApproved}
                onCheckedChange={setShowOnlyApproved}
              />
              <Label htmlFor="approved-only" className="flex items-center cursor-pointer">
                <CheckCircle className="h-4 w-4 mr-2 text-green-500" />
                Show only approved posts
              </Label>
            </div>
          </div>

          <PostList 
            communityId={groupId || ''} 
            showOnlyApproved={showOnlyApproved} 
            onPostCountChange={setCurrentPostCount} // Passed callback
          />
        </TabsContent>
        
        {isModerator && (
          <TabsContent value="pending" className="space-y-6">
            <PendingPostsList communityId={groupId || ''} />
          </TabsContent>
        )}

        <TabsContent value="members" className="space-y-4">
          {isModerator && (
            <MemberManagement communityId={groupId || ''} isModerator={isModerator} />
          )}

          <div className="grid grid-cols-1 md:grid-cols-2 gap-6">
            <Card>
              <CardHeader>
                <CardTitle className="flex items-center">
                  <Users className="h-5 w-5 mr-2" />
                  Group Owner & Moderators
                </CardTitle>
              </CardHeader>
              <CardContent>
                <div className="space-y-4">
                  {community && <ModeratorItem key={community.pubkey} pubkey={community.pubkey} isCreator />}
                  {moderatorTags
                    .filter(tag => tag[1] !== community?.pubkey) 
                    .map((tag) => (
                      <ModeratorItem key={tag[1]} pubkey={tag[1]} />
                    ))}
                </div>
              </CardContent>
            </Card>

            <ApprovedMembersList communityId={groupId || ''} />
          </div>
        </TabsContent>

        <TabsContent value="about">
          <Card>
            <CardHeader>
              <CardTitle>About this Community</CardTitle>
            </CardHeader>
            <CardContent className="space-y-4">
              <div>
                <h3 className="font-medium">Description</h3>
                <p>{description}</p>
              </div>
              {community && (
                <>
                  <div>
                    <h3 className="font-medium">Created by</h3>
                    <ModeratorItem pubkey={community.pubkey} isCreator />
                  </div>
                  <div>
                    <h3 className="font-medium">Created at</h3>
                    <p>{new Date(community.created_at * 1000).toLocaleString()}</p>
                  </div>
                </>
              )}
            </CardContent>
          </Card>
        </TabsContent>
      </Tabs>
    </div>
  );
}

function ModeratorItem({ pubkey, isCreator = false }: { pubkey: string; isCreator?: boolean }) {
  const author = useAuthor(pubkey);
  const metadata = author.data?.metadata;

  const displayName = metadata?.name || pubkey.slice(0, 8);
  const profileImage = metadata?.picture;

  return (
    <Link to={`/profile/${pubkey}`} className="block hover:bg-muted rounded-md transition-colors">
      <div className="flex items-center space-x-3 p-2">
        <Avatar>
          <AvatarImage src={profileImage} />
          <AvatarFallback>{displayName.slice(0, 2).toUpperCase()}</AvatarFallback>
        </Avatar>
        <div>
          <p className="font-medium">{displayName}</p>
          {isCreator ? (
            <span className="text-xs bg-purple-100 text-purple-600 rounded-full px-2 py-0.5">
              Group Owner
            </span>
          ) : (
            <span className="text-xs bg-blue-100 text-blue-600 rounded-full px-2 py-0.5">
              Moderator
            </span>
          )}
        </div>
      </div>
    </Link>
  );
}<|MERGE_RESOLUTION|>--- conflicted
+++ resolved
@@ -29,11 +29,8 @@
   const { user } = useCurrentUser();
   const [parsedId, setParsedId] = useState<{ kind: number; pubkey: string; identifier: string } | null>(null);
   const [showOnlyApproved, setShowOnlyApproved] = useState(true);
-<<<<<<< HEAD
-  const [currentPostCount, setCurrentPostCount] = useState(0); // Added state for post count
-=======
+  const [currentPostCount, setCurrentPostCount] = useState(0); // State for post count
   const [activeTab, setActiveTab] = useState("posts");
->>>>>>> 618d32db
 
   useEffect(() => {
     if (groupId) {
@@ -182,15 +179,8 @@
         </div>
       </div>
 
-<<<<<<< HEAD
-      <Tabs defaultValue="posts" className="w-full">
+      <Tabs value={activeTab} onValueChange={setActiveTab} className="w-full">
         <TabsList className="mb-4">
-=======
-      <Separator className="my-6" />
-
-      <Tabs value={activeTab} onValueChange={setActiveTab} className="w-full">
-        <TabsList className="mb-6">
->>>>>>> 618d32db
           <TabsTrigger value="posts">
             <MessageSquare className="h-4 w-4 mr-2" />
             Posts
