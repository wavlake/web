import { Link } from "react-router-dom";
import { Card, CardContent, CardHeader, CardTitle } from "@/components/ui/card";
import { Avatar, AvatarFallback, AvatarImage } from "@/components/ui/avatar";
import { Pin, PinOff, MessageSquare, Activity, MoreVertical, UserPlus, AlertTriangle } from "lucide-react";
import { Button } from "@/components/ui/button";
import { Badge } from "@/components/ui/badge";
import { RoleBadge } from "@/components/groups/RoleBadge";
import { Tooltip, TooltipContent, TooltipProvider, TooltipTrigger } from "@/components/ui/tooltip";
import { cn } from "@/lib/utils";
import type { UserRole } from "@/hooks/useUserRole";
import { useCurrentUser } from "@/hooks/useCurrentUser";
import { useOpenReportsCount } from "@/hooks/useOpenReportsCount";
import { usePendingJoinRequests } from "@/hooks/usePendingJoinRequests";
import { toast } from "sonner";
import type { NostrEvent } from "@nostrify/nostrify";
import {
  DropdownMenu,
  DropdownMenuContent,
  DropdownMenuItem,
  DropdownMenuTrigger,
} from "@/components/ui/dropdown-menu";
import { JoinRequestMenuItem } from "@/components/groups/JoinRequestMenuItem";

interface GroupCardProps {
  community: NostrEvent;
  isPinned: boolean;
  pinGroup: (communityId: string) => void;
  unpinGroup: (communityId: string) => void;
  isUpdating: boolean;
  isMember?: boolean;
  userRole?: UserRole;
  stats?: {
    posts: number;
    participants: Set<string>;
  };
  isLoadingStats?: boolean;
}

export function GroupCard({
  community,
  isPinned,
  pinGroup,
  unpinGroup,
  isUpdating,
  isMember,
  userRole,
  stats,
  isLoadingStats,
}: GroupCardProps) {
  const { user } = useCurrentUser();

  // Extract community data from tags
  const nameTag = community.tags.find((tag) => tag[0] === "name");
  const descriptionTag = community.tags.find((tag) => tag[0] === "description");
  const imageTag = community.tags.find((tag) => tag[0] === "image");
  const dTag = community.tags.find((tag) => tag[0] === "d");

  const name = nameTag ? nameTag[1] : dTag ? dTag[1] : "Unnamed Group";
  const description = descriptionTag ? descriptionTag[1] : "No description available";
  const image = imageTag ? imageTag[1] : "/placeholder-community.svg";
  const communityId = `34550:${community.pubkey}:${dTag ? dTag[1] : ""}`;

<<<<<<< HEAD
  // Use the reliable membership hook to determine the user's role if not passed directly
  const { data: membership } = useReliableGroupMembership(
    user != null && userRole === undefined ? communityId : undefined
  );

  // Determine role from props or from membership data
  const displayRole = userRole ??
    (membership?.isOwner ? "owner" :
    membership?.isModerator ? "moderator" :
    membership?.isMember ? "member" :
    null);

  // Check if user is owner or moderator
  const isOwnerOrModerator = displayRole === "owner" || displayRole === "moderator";

  // Get pending reports and join requests counts for owners/moderators
  const { data: openReportsCount = 0 } = useOpenReportsCount(
    isOwnerOrModerator ? communityId : ""
  );
  const { pendingRequestsCount = 0 } = usePendingJoinRequests(
    isOwnerOrModerator ? communityId : ""
  );

=======
>>>>>>> 9a294974
  const handleTogglePin = (e: React.MouseEvent) => {
    e.stopPropagation();
    e.preventDefault();

    if (!user) {
      toast.error("Please log in to pin/unpin groups.");
      return;
    }

    if (isPinned) {
      unpinGroup(communityId);
    } else {
      pinGroup(communityId);
    }
  };

  // Get the first letter of the group name for avatar fallback
  const getInitials = () => {
    return name.charAt(0).toUpperCase();
  };

  // Determine if user is a member or owner of this group
  const isUserMember = isMember ?? Boolean(userRole);

  // Style adjustments based on membership
  const cardStyle = cn(
    "overflow-hidden flex flex-col relative group h-full transition-colors hover:bg-accent/5 cursor-pointer",
    isPinned && "ring-1 ring-primary/20",
    isUserMember && "bg-primary/5" // Subtle highlight for groups the user is a member of
  );

  return (
    <Link to={`/group/${encodeURIComponent(communityId)}`}>
      <Card className={cardStyle}>
        {userRole && (
          <div className="absolute top-2 right-10 z-10">
            <RoleBadge role={userRole} />
          </div>
        )}

        {/* Notification badges for owners/moderators */}
        {isOwnerOrModerator && (openReportsCount > 0 || pendingRequestsCount > 0) && (
          <TooltipProvider>
            <Tooltip>
              <TooltipTrigger asChild>
                <div className="absolute bottom-2 right-2 z-10 flex gap-1">
                  {openReportsCount > 0 && (
                    <Badge 
                      variant="destructive" 
                      className="h-6 w-auto px-1.5 py-0 flex items-center justify-center text-xs gap-1"
                    >
                      <AlertTriangle className="h-2.5 w-2.5" />
                      {openReportsCount > 99 ? '99+' : openReportsCount}
                    </Badge>
                  )}
                  {pendingRequestsCount > 0 && (
                    <Badge 
                      className="h-6 w-auto px-1.5 py-0 flex items-center justify-center text-xs gap-1 bg-blue-500 hover:bg-blue-600"
                    >
                      <UserPlus className="h-2.5 w-2.5" />
                      {pendingRequestsCount > 99 ? '99+' : pendingRequestsCount}
                    </Badge>
                  )}
                </div>
              </TooltipTrigger>
              <TooltipContent>
                <div className="text-sm">
                  {openReportsCount > 0 && (
                    <div className="text-red-400">
                      {openReportsCount} open report{openReportsCount !== 1 ? 's' : ''}
                    </div>
                  )}
                  {pendingRequestsCount > 0 && (
                    <div className="text-blue-400">
                      {pendingRequestsCount} pending join request{pendingRequestsCount !== 1 ? 's' : ''}
                    </div>
                  )}
                  <div className="text-xs text-muted-foreground mt-1">
                    Click to manage group
                  </div>
                </div>
              </TooltipContent>
            </Tooltip>
          </TooltipProvider>
        )}

        <CardHeader className="flex flex-row items-center space-y-0 gap-3 pt-4 pb-2 px-3">
          <div className="flex items-center gap-3">
            <Avatar className="h-12 w-12 rounded-md">
              <AvatarImage src={image} alt={name} />
              <AvatarFallback className="bg-primary/10 text-primary font-medium">
                {getInitials()}
              </AvatarFallback>
            </Avatar>
            <div className="space-y-1">
              <CardTitle className="text-sm font-medium leading-tight">{name}</CardTitle>
              <div className="flex flex-wrap gap-1 text-xs text-muted-foreground">
                {isLoadingStats ? (
                  <>
                    <div className="inline-flex items-center py-0.5 px-1.5 bg-muted rounded text-[10px] opacity-70">
                      <MessageSquare className="h-2.5 w-2.5 mr-0.5" />
                      ...
                    </div>
                    <div className="inline-flex items-center py-0.5 px-1.5 bg-muted rounded text-[10px] opacity-70">
                      <Activity className="h-2.5 w-2.5 mr-0.5" />
                      ...
                    </div>
                  </>
                ) : stats ? (
                  <>
                    <div className="inline-flex items-center py-0.5 px-1.5 bg-muted rounded text-[10px]">
                      <MessageSquare className="h-2.5 w-2.5 mr-0.5" />
                      {stats.posts}
                    </div>
                    <div className="inline-flex items-center py-0.5 px-1.5 bg-muted rounded text-[10px]">
                      <Activity className="h-2.5 w-2.5 mr-0.5" />
                      {stats.participants.size}
                    </div>
                  </>
                ) : (
                  <>
                    <div className="inline-flex items-center py-0.5 px-1.5 bg-muted rounded text-[10px]">
                      <MessageSquare className="h-2.5 w-2.5 mr-0.5" />
                      0
                    </div>
                    <div className="inline-flex items-center py-0.5 px-1.5 bg-muted rounded text-[10px]">
                      <Activity className="h-2.5 w-2.5 mr-0.5" />
                      0
                    </div>
                  </>
                )}
              </div>
            </div>
          </div>
        </CardHeader>

        <CardContent className="px-3 pb-3 pt-0">
          <div className="line-clamp-2 text-xs">{description}</div>
        </CardContent>

        {user && (
          <DropdownMenu>
            <TooltipProvider>
              <Tooltip>
                <TooltipTrigger asChild>
                  <DropdownMenuTrigger asChild>
                    <Button
                      variant="ghost"
                      size="icon"
                      className="absolute top-2 right-2 h-6 w-6 rounded-full bg-background/80"
                      onClick={(e) => e.stopPropagation()}
                      disabled={isUpdating}
                    >
                      <MoreVertical className="h-3 w-3" />
                      <span className="sr-only">Group options</span>
                    </Button>
                  </DropdownMenuTrigger>
                </TooltipTrigger>
                <TooltipContent>
                  Group options
                </TooltipContent>
              </Tooltip>
            </TooltipProvider>
            <DropdownMenuContent align="end" className="w-40" onClick={(e) => e.stopPropagation()}>
              {isPinned ? (
                <DropdownMenuItem onClick={handleTogglePin}>
                  <PinOff className="h-4 w-4 mr-2" />
                  Unpin group
                </DropdownMenuItem>
              ) : (
                <DropdownMenuItem onClick={handleTogglePin}>
                  <Pin className="h-4 w-4 mr-2" />
                  Pin group
                </DropdownMenuItem>
              )}
              {!isUserMember && <JoinRequestMenuItem communityId={communityId} />}
            </DropdownMenuContent>
          </DropdownMenu>
        )}
      </Card>
    </Link>
  );
}<|MERGE_RESOLUTION|>--- conflicted
+++ resolved
@@ -60,21 +60,8 @@
   const image = imageTag ? imageTag[1] : "/placeholder-community.svg";
   const communityId = `34550:${community.pubkey}:${dTag ? dTag[1] : ""}`;
 
-<<<<<<< HEAD
-  // Use the reliable membership hook to determine the user's role if not passed directly
-  const { data: membership } = useReliableGroupMembership(
-    user != null && userRole === undefined ? communityId : undefined
-  );
-
-  // Determine role from props or from membership data
-  const displayRole = userRole ??
-    (membership?.isOwner ? "owner" :
-    membership?.isModerator ? "moderator" :
-    membership?.isMember ? "member" :
-    null);
-
   // Check if user is owner or moderator
-  const isOwnerOrModerator = displayRole === "owner" || displayRole === "moderator";
+  const isOwnerOrModerator = userRole === "owner" || userRole === "moderator";
 
   // Get pending reports and join requests counts for owners/moderators
   const { data: openReportsCount = 0 } = useOpenReportsCount(
@@ -84,8 +71,6 @@
     isOwnerOrModerator ? communityId : ""
   );
 
-=======
->>>>>>> 9a294974
   const handleTogglePin = (e: React.MouseEvent) => {
     e.stopPropagation();
     e.preventDefault();
