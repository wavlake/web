--- conflicted
+++ resolved
@@ -2,11 +2,7 @@
 <html lang="en">
   <head>
     <meta charset="UTF-8" />
-<<<<<<< HEAD
-    <meta name="viewport" content="width=device-width, initial-scale=1.0, viewport-fit=cover" />
-=======
-    <meta name="viewport" content="width=device-width, initial-scale=1.0, maximum-scale=1.0, user-scalable=no" />
->>>>>>> 1a0e0aa4
+    <meta name="viewport" content="width=device-width, initial-scale=1.0, maximum-scale=1.0, user-scalable=no, viewport-fit=cover" />
     
     <!-- Primary Meta Tags -->
     <title>+chorus - Nostr Groups</title>
@@ -46,13 +42,9 @@
     <meta property="twitter:image" content="/icons/icon-512x512.png">
     
     <!-- Theme Color -->
-<<<<<<< HEAD
     <meta name="theme-color" content="#4f46e5">
     <meta name="msapplication-TileColor" content="#4f46e5">
     <meta name="msapplication-TileImage" content="/icons/icon-144x144.png">
-=======
-    <meta name="theme-color" content="#ffffff">
->>>>>>> 1a0e0aa4
     
     <!-- PWA Manifest -->
     <link rel="manifest" href="/manifest.json">
